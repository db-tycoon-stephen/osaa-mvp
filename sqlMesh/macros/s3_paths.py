--- conflicted
+++ resolved
@@ -45,7 +45,6 @@
 
 
 @macro()
-<<<<<<< HEAD
 def s3_landing_path(
     evaluator: t.Any, subfolder_filename: t.Union[str, exp.Expression]
 ) -> exp.Literal:
@@ -59,15 +58,8 @@
         S3 path as a SQLGlot literal expression
     """
     bucket = os.environ.get("S3_BUCKET_NAME", "osaa-mvp")
-    target = os.environ.get("TARGET", "prod")
-    username = os.environ.get("USERNAME", "default")
-=======
-def s3_landing_path(evaluator, subfolder_filename):
-    """Construct S3 landing path."""
-    bucket = os.environ.get('S3_BUCKET_NAME', 'osaa-mvp')
-    target = os.environ.get('TARGET', 'prod').lower()
-    username = os.environ.get('USERNAME', 'default').lower()
->>>>>>> 3ed767b0
+    target = os.environ.get("TARGET", "prod").lower()
+    username = os.environ.get("USERNAME", "default").lower()
 
     # Construct the environment path segment
     env_path = target if target in ["prod", "int"] else f"{target}_{username}"
@@ -81,7 +73,6 @@
 
 
 @macro()
-<<<<<<< HEAD
 def s3_transformed_path(evaluator: t.Any, fqtn: t.Union[str, exp.Expression]) -> exp.Literal:
     """Construct S3 transformed path.
 
@@ -93,15 +84,8 @@
         S3 path as a SQLGlot literal expression
     """
     bucket = os.environ.get("S3_BUCKET_NAME", "osaa-mvp")
-    target = os.environ.get("TARGET", "dev")
-    username = os.environ.get("USERNAME", "default")
-=======
-def s3_transformed_path(evaluator, fqtn):
-    """Construct S3 transformed path."""
-    bucket = os.environ.get('S3_BUCKET_NAME', 'osaa-mvp')
-    target = os.environ.get('TARGET', 'dev').lower()
-    username = os.environ.get('USERNAME', 'default').lower()
->>>>>>> 3ed767b0
+    target = os.environ.get("TARGET", "dev").lower()
+    username = os.environ.get("USERNAME", "default").lower()
 
     # Construct the environment path segment
     env_path = target if target in ["prod", "int"] else f"{target}_{username}"
